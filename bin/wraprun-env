--- conflicted
+++ resolved
@@ -225,6 +225,9 @@
 class Wraprun(object):
     def __init__(self):
         self.args = Arguments()
+class Wraprun(object):
+    def __init__(self):
+        self.args = Arguments()
         self.groups = self.args.groups
 
         self._file = File(fd=None, path=None)
@@ -269,28 +272,6 @@
                 raise WraprunError("Cannot determine account name.")
         return account
 
-<<<<<<< HEAD
-    def _set_outfile(self):
-        '''Create a unique file descriptor for storing job data.'''
-        import tempfile
-        dir = os.path.join(
-                os.environ["MEMBERWORK"],
-                self._discover_account(),
-                ".wraprun")
-        try:
-            os.makedirs(dir, 0700)
-        except OSError as err:
-            if err.errno is not 17:
-                raise
-        handle, path = tempfile.mkstemp(
-                prefix='tmp{job}_'.format(job=self.job_id),
-                suffix='.wraprun',
-                dir=dir, text=True)
-        self.env["WRAPRUN_FILE"] = path
-        return handle
-
-    def _get_preload_path(self):
-=======
     @property
     def file(self):
         if self._file.path is None:
@@ -319,7 +300,6 @@
                     f.write(group.env_string() + "\n")
 
     def _set_preload_path(self):
->>>>>>> 8d09f27d
         if 'WRAPRUN_PRELOAD' not in os.environ.keys():
             log('WARNING', 'Environment variable WRAPRUN_PRELOAD not set. '
                 'Using alternate MPI wrapper.')
@@ -335,15 +315,9 @@
 
     def eval(self):
         self._write_data_file()
-<<<<<<< HEAD
-        for env in self.env_strings():
-            print(env)
-        print(self.args.aprun_arg_string())
-=======
         for env in self._env_strings():
             print(env)
         print(self.args.string())
->>>>>>> 8d09f27d
 
 
 def main():
