--- conflicted
+++ resolved
@@ -2,8 +2,6 @@
   homepage "https://github.com/olcf/wraprun"
   url "https://github.com/olcf/wraprun/archive/v0.1.tar.gz"
   additional_software_roots [ config_value("lustre-software-root")[hostname] ]
-<<<<<<< HEAD
-  
 
   concern for_version("dev") do
     included do
@@ -48,9 +46,6 @@
       end
     end
   end
-=======
-  url "https://github.com/olcf/wraprun/archive/v0.0.3.tar.gz"
->>>>>>> 682b25fb
 
   module_commands do
     pe = "PE-"
