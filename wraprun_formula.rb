--- conflicted
+++ resolved
@@ -1,56 +1,7 @@
 class WraprunFormula < Formula
   homepage "https://github.com/olcf/wraprun"
   additional_software_roots [ config_value("lustre-software-root")[hostname] ]
-<<<<<<< HEAD
-  
-  concern for_version("dev") do
-    included do
-      url "none"
-
-      module_commands do
-        pe = "PE-"
-        pe = "PrgEnv-" if cray_system?
-
-        commands = [ "unload #{pe}gnu #{pe}pgi #{pe}cray #{pe}intel" ]
-
-        commands << "load #{pe}gnu" if build_name =~ /gnu/
-        commands << "swap gcc gcc/#{$1}" if build_name =~ /gnu([\d\.]+)/
-
-        commands << "load #{pe}pgi" if build_name =~ /pgi/
-        commands << "swap pgi pgi/#{$1}" if build_name =~ /pgi([\d\.]+)/
-
-        commands << "load #{pe}intel" if build_name =~ /intel/
-        commands << "swap intel intel/#{$1}" if build_name =~ /intel([\d\.]+)/
-
-        commands << "load #{pe}cray" if build_name =~ /cray/
-        commands << "swap intel cray/#{$1}" if build_name =~ /cray([\d\.]+)/
-
-        commands << "load dynamic-link"
-        commands << "load cmake3"
-        commands << "load git"
-
-        commands
-      end
-
-      def install
-        module_list
-
-        system "rm -rf source"
-        system "git clone https://github.com/olcf/wraprun.git source" unless Dir.exists?("source")
-        system "cd source; git checkout origin/development"
-        system "rm -rf build"
-        system "mkdir build"
-        system "cd build; cmake -DCMAKE_INSTALL_PREFIX=#{prefix} ../source"
-        system "cd build; make"
-        system "cd build; make install"
-      end
-    end
-  end
-
-
-=======
   url "https://github.com/olcf/wraprun/archive/v0.0.3.tar.gz"
->>>>>>> 83e72a2c
 
   module_commands do
     pe = "PE-"
@@ -71,7 +22,7 @@
     commands << "swap intel cray/#{$1}" if build_name =~ /cray([\d\.]+)/
 
     commands << "load dynamic-link"
-    commands << "load cmake3"
+    commands << "load cmake"
 
     commands
   end
@@ -96,8 +47,6 @@
 
     module load dynamic-link
 
-    setenv W_UNSET_PRELOAD 1 
-
     <% if @builds.size > 1 %>
     <%= module_build_list @package, @builds %>
 
@@ -106,7 +55,7 @@
     set PREFIX <%= @package.prefix %>
     <% end %>
 
-    set LUSTREPREFIX /lustre/atlas/sw/xk7/<%= @package.name %>/<%= @package.version %>/$BUILD
+    set LUSTREPREFIX /lustre/atlas/sw/xk7/$BUILD
 
     prepend-path PATH             $PREFIX/bin
     prepend-path LD_LIBRARY_PATH  $PREFIX/lib
